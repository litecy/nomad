package agent

import (
	"fmt"
	"io"
	"log"
	"net"
	"os"
	"path/filepath"
	"runtime"
	"strings"
	"sync"
	"sync/atomic"
	"time"

	"github.com/hashicorp/consul/api"
	version "github.com/hashicorp/go-version"
	"github.com/hashicorp/nomad/client"
	clientconfig "github.com/hashicorp/nomad/client/config"
	"github.com/hashicorp/nomad/command/agent/consul"
	"github.com/hashicorp/nomad/nomad"
	"github.com/hashicorp/nomad/nomad/structs"
	"github.com/hashicorp/nomad/nomad/structs/config"
)

const (
	clientHttpCheckInterval = 10 * time.Second
	clientHttpCheckTimeout  = 3 * time.Second
	serverHttpCheckInterval = 10 * time.Second
	serverHttpCheckTimeout  = 6 * time.Second
	serverRpcCheckInterval  = 10 * time.Second
	serverRpcCheckTimeout   = 3 * time.Second
	serverSerfCheckInterval = 10 * time.Second
	serverSerfCheckTimeout  = 3 * time.Second

	// roles used in identifying Consul entries for Nomad agents
	consulRoleServer = "server"
	consulRoleClient = "client"
)

// Agent is a long running daemon that is used to run both
// clients and servers. Servers are responsible for managing
// state and making scheduling decisions. Clients can be
// scheduled to, and are responsible for interfacing with
// servers to run allocations.
type Agent struct {
	config    *Config
	logger    *log.Logger
	logOutput io.Writer

	// consulService is Nomad's custom Consul client for managing services
	// and checks.
	consulService *consul.ServiceClient

	// consulCatalog is the subset of Consul's Catalog API Nomad uses.
	consulCatalog consul.CatalogAPI

	// consulSupportsTLSSkipVerify flags whether or not Nomad can register
	// checks with TLSSkipVerify
	consulSupportsTLSSkipVerify bool

	client *client.Client

	server *nomad.Server

	shutdown     bool
	shutdownCh   chan struct{}
	shutdownLock sync.Mutex
}

// NewAgent is used to create a new agent with the given configuration
func NewAgent(config *Config, logOutput io.Writer) (*Agent, error) {
	a := &Agent{
		config:     config,
		logger:     log.New(logOutput, "", log.LstdFlags|log.Lmicroseconds),
		logOutput:  logOutput,
		shutdownCh: make(chan struct{}),
	}

	if err := a.setupConsul(config.Consul); err != nil {
		return nil, fmt.Errorf("Failed to initialize Consul client: %v", err)
	}
	if err := a.setupServer(); err != nil {
		return nil, err
	}
	if err := a.setupClient(); err != nil {
		return nil, err
	}
	if a.client == nil && a.server == nil {
		return nil, fmt.Errorf("must have at least client or server mode enabled")
	}

	return a, nil
}

// convertServerConfig takes an agent config and log output and returns a Nomad
// Config.
func convertServerConfig(agentConfig *Config, logOutput io.Writer) (*nomad.Config, error) {
	conf := agentConfig.NomadConfig
	if conf == nil {
		conf = nomad.DefaultConfig()
	}
	conf.LogOutput = logOutput
	conf.DevMode = agentConfig.DevMode
	conf.Build = agentConfig.Version.VersionNumber()
	if agentConfig.Region != "" {
		conf.Region = agentConfig.Region
	}

	// Set the Authoritative Region if set, otherwise default to
	// the same as the local region.
	if agentConfig.Server.AuthoritativeRegion != "" {
		conf.AuthoritativeRegion = agentConfig.Server.AuthoritativeRegion
	} else if agentConfig.Region != "" {
		conf.AuthoritativeRegion = agentConfig.Region
	}

	if agentConfig.Datacenter != "" {
		conf.Datacenter = agentConfig.Datacenter
	}
	if agentConfig.NodeName != "" {
		conf.NodeName = agentConfig.NodeName
	}
	if agentConfig.Server.BootstrapExpect > 0 {
		if agentConfig.Server.BootstrapExpect == 1 {
			conf.Bootstrap = true
		} else {
			atomic.StoreInt32(&conf.BootstrapExpect, int32(agentConfig.Server.BootstrapExpect))
		}
	}
	if agentConfig.DataDir != "" {
		conf.DataDir = filepath.Join(agentConfig.DataDir, "server")
	}
	if agentConfig.Server.DataDir != "" {
		conf.DataDir = agentConfig.Server.DataDir
	}
	if agentConfig.Server.ProtocolVersion != 0 {
		conf.ProtocolVersion = uint8(agentConfig.Server.ProtocolVersion)
	}
	if agentConfig.Server.NumSchedulers != 0 {
		conf.NumSchedulers = agentConfig.Server.NumSchedulers
	}
	if len(agentConfig.Server.EnabledSchedulers) != 0 {
		conf.EnabledSchedulers = agentConfig.Server.EnabledSchedulers
	}
	if agentConfig.ACL.Enabled {
		conf.ACLEnabled = true
	}
	if agentConfig.ACL.ReplicationToken != "" {
		conf.ReplicationToken = agentConfig.ACL.ReplicationToken
	}
<<<<<<< HEAD
	if agentConfig.Sentinel != nil {
		conf.SentinelConfig = agentConfig.Sentinel
	}
=======
>>>>>>> 1dc79e07

	// Set up the bind addresses
	rpcAddr, err := net.ResolveTCPAddr("tcp", agentConfig.normalizedAddrs.RPC)
	if err != nil {
		return nil, fmt.Errorf("Failed to parse RPC address %q: %v", agentConfig.normalizedAddrs.RPC, err)
	}
	serfAddr, err := net.ResolveTCPAddr("tcp", agentConfig.normalizedAddrs.Serf)
	if err != nil {
		return nil, fmt.Errorf("Failed to parse Serf address %q: %v", agentConfig.normalizedAddrs.Serf, err)
	}
	conf.RPCAddr.Port = rpcAddr.Port
	conf.RPCAddr.IP = rpcAddr.IP
	conf.SerfConfig.MemberlistConfig.BindPort = serfAddr.Port
	conf.SerfConfig.MemberlistConfig.BindAddr = serfAddr.IP.String()

	// Set up the advertise addresses
	rpcAddr, err = net.ResolveTCPAddr("tcp", agentConfig.AdvertiseAddrs.RPC)
	if err != nil {
		return nil, fmt.Errorf("Failed to parse RPC advertise address %q: %v", agentConfig.AdvertiseAddrs.RPC, err)
	}
	serfAddr, err = net.ResolveTCPAddr("tcp", agentConfig.AdvertiseAddrs.Serf)
	if err != nil {
		return nil, fmt.Errorf("Failed to parse Serf advertise address %q: %v", agentConfig.AdvertiseAddrs.Serf, err)
	}
	conf.RPCAdvertise = rpcAddr
	conf.SerfConfig.MemberlistConfig.AdvertiseAddr = serfAddr.IP.String()
	conf.SerfConfig.MemberlistConfig.AdvertisePort = serfAddr.Port

	// Set up gc threshold and heartbeat grace period
	if gcThreshold := agentConfig.Server.NodeGCThreshold; gcThreshold != "" {
		dur, err := time.ParseDuration(gcThreshold)
		if err != nil {
			return nil, err
		}
		conf.NodeGCThreshold = dur
	}
	if gcThreshold := agentConfig.Server.JobGCThreshold; gcThreshold != "" {
		dur, err := time.ParseDuration(gcThreshold)
		if err != nil {
			return nil, err
		}
		conf.JobGCThreshold = dur
	}
	if gcThreshold := agentConfig.Server.EvalGCThreshold; gcThreshold != "" {
		dur, err := time.ParseDuration(gcThreshold)
		if err != nil {
			return nil, err
		}
		conf.EvalGCThreshold = dur
	}
	if gcThreshold := agentConfig.Server.DeploymentGCThreshold; gcThreshold != "" {
		dur, err := time.ParseDuration(gcThreshold)
		if err != nil {
			return nil, err
		}
		conf.DeploymentGCThreshold = dur
	}

	if heartbeatGrace := agentConfig.Server.HeartbeatGrace; heartbeatGrace != 0 {
		conf.HeartbeatGrace = heartbeatGrace
	}
	if min := agentConfig.Server.MinHeartbeatTTL; min != 0 {
		conf.MinHeartbeatTTL = min
	}
	if maxHPS := agentConfig.Server.MaxHeartbeatsPerSecond; maxHPS != 0 {
		conf.MaxHeartbeatsPerSecond = maxHPS
	}

	if *agentConfig.Consul.AutoAdvertise && agentConfig.Consul.ServerServiceName == "" {
		return nil, fmt.Errorf("server_service_name must be set when auto_advertise is enabled")
	}

	// Add the Consul and Vault configs
	conf.ConsulConfig = agentConfig.Consul
	conf.VaultConfig = agentConfig.Vault

	// Set the TLS config
	conf.TLSConfig = agentConfig.TLSConfig

	return conf, nil
}

// serverConfig is used to generate a new server configuration struct
// for initializing a nomad server.
func (a *Agent) serverConfig() (*nomad.Config, error) {
	return convertServerConfig(a.config, a.logOutput)
}

// clientConfig is used to generate a new client configuration struct
// for initializing a Nomad client.
func (a *Agent) clientConfig() (*clientconfig.Config, error) {
	// Setup the configuration
	conf := a.config.ClientConfig
	if conf == nil {
		conf = clientconfig.DefaultConfig()
	}
	if a.server != nil {
		conf.RPCHandler = a.server
	}
	conf.LogOutput = a.logOutput
	conf.LogLevel = a.config.LogLevel
	conf.DevMode = a.config.DevMode
	if a.config.Region != "" {
		conf.Region = a.config.Region
	}
	if a.config.DataDir != "" {
		conf.StateDir = filepath.Join(a.config.DataDir, "client")
		conf.AllocDir = filepath.Join(a.config.DataDir, "alloc")
	}
	if a.config.Client.StateDir != "" {
		conf.StateDir = a.config.Client.StateDir
	}
	if a.config.Client.AllocDir != "" {
		conf.AllocDir = a.config.Client.AllocDir
	}
	conf.Servers = a.config.Client.Servers
	if a.config.Client.NetworkInterface != "" {
		conf.NetworkInterface = a.config.Client.NetworkInterface
	}
	conf.ChrootEnv = a.config.Client.ChrootEnv
	conf.Options = a.config.Client.Options
	// Logging deprecation messages about consul related configuration in client
	// options
	var invalidConsulKeys []string
	for key := range conf.Options {
		if strings.HasPrefix(key, "consul") {
			invalidConsulKeys = append(invalidConsulKeys, fmt.Sprintf("options.%s", key))
		}
	}
	if len(invalidConsulKeys) > 0 {
		a.logger.Printf("[WARN] agent: Invalid keys: %v", strings.Join(invalidConsulKeys, ","))
		a.logger.Printf(`Nomad client ignores consul related configuration in client options.
		Please refer to the guide https://www.nomadproject.io/docs/agent/configuration/consul.html
		to configure Nomad to work with Consul.`)
	}

	if a.config.Client.NetworkSpeed != 0 {
		conf.NetworkSpeed = a.config.Client.NetworkSpeed
	}
	if a.config.Client.CpuCompute != 0 {
		conf.CpuCompute = a.config.Client.CpuCompute
	}
	if a.config.Client.MaxKillTimeout != "" {
		dur, err := time.ParseDuration(a.config.Client.MaxKillTimeout)
		if err != nil {
			return nil, fmt.Errorf("Error parsing max kill timeout: %s", err)
		}
		conf.MaxKillTimeout = dur
	}
	conf.ClientMaxPort = uint(a.config.Client.ClientMaxPort)
	conf.ClientMinPort = uint(a.config.Client.ClientMinPort)

	// Setup the node
	conf.Node = new(structs.Node)
	conf.Node.Datacenter = a.config.Datacenter
	conf.Node.Name = a.config.NodeName
	conf.Node.Meta = a.config.Client.Meta
	conf.Node.NodeClass = a.config.Client.NodeClass

	// Set up the HTTP advertise address
	conf.Node.HTTPAddr = a.config.AdvertiseAddrs.HTTP

	// Reserve resources on the node.
	r := conf.Node.Reserved
	if r == nil {
		r = new(structs.Resources)
		conf.Node.Reserved = r
	}
	r.CPU = a.config.Client.Reserved.CPU
	r.MemoryMB = a.config.Client.Reserved.MemoryMB
	r.DiskMB = a.config.Client.Reserved.DiskMB
	r.IOPS = a.config.Client.Reserved.IOPS
	conf.GloballyReservedPorts = a.config.Client.Reserved.ParsedReservedPorts

	conf.Version = a.config.Version

	if *a.config.Consul.AutoAdvertise && a.config.Consul.ClientServiceName == "" {
		return nil, fmt.Errorf("client_service_name must be set when auto_advertise is enabled")
	}

	conf.ConsulConfig = a.config.Consul
	conf.VaultConfig = a.config.Vault
	conf.StatsCollectionInterval = a.config.Telemetry.collectionInterval
	conf.PublishNodeMetrics = a.config.Telemetry.PublishNodeMetrics
	conf.PublishAllocationMetrics = a.config.Telemetry.PublishAllocationMetrics

	// Set the TLS related configs
	conf.TLSConfig = a.config.TLSConfig
	conf.Node.TLSEnabled = conf.TLSConfig.EnableHTTP

	// Set the GC related configs
	conf.GCInterval = a.config.Client.GCInterval
	conf.GCParallelDestroys = a.config.Client.GCParallelDestroys
	conf.GCDiskUsageThreshold = a.config.Client.GCDiskUsageThreshold
	conf.GCInodeUsageThreshold = a.config.Client.GCInodeUsageThreshold
	conf.GCMaxAllocs = a.config.Client.GCMaxAllocs
	if a.config.Client.NoHostUUID != nil {
		conf.NoHostUUID = *a.config.Client.NoHostUUID
	} else {
		// Default no_host_uuid to true
		conf.NoHostUUID = true
	}

	// Setup the ACLs
	conf.ACLEnabled = a.config.ACL.Enabled
	conf.ACLTokenTTL = a.config.ACL.TokenTTL
	conf.ACLPolicyTTL = a.config.ACL.PolicyTTL

	return conf, nil
}

// setupServer is used to setup the server if enabled
func (a *Agent) setupServer() error {
	if !a.config.Server.Enabled {
		return nil
	}

	// Setup the configuration
	conf, err := a.serverConfig()
	if err != nil {
		return fmt.Errorf("server config setup failed: %s", err)
	}

	// Sets up the keyring for gossip encryption
	if err := a.setupKeyrings(conf); err != nil {
		return fmt.Errorf("failed to configure keyring: %v", err)
	}

	// Create the server
	server, err := nomad.NewServer(conf, a.consulCatalog, a.logger)
	if err != nil {
		return fmt.Errorf("server setup failed: %v", err)
	}
	a.server = server

	// Consul check addresses default to bind but can be toggled to use advertise
	rpcCheckAddr := a.config.normalizedAddrs.RPC
	serfCheckAddr := a.config.normalizedAddrs.Serf
	if *a.config.Consul.ChecksUseAdvertise {
		rpcCheckAddr = a.config.AdvertiseAddrs.RPC
		serfCheckAddr = a.config.AdvertiseAddrs.Serf
	}

	// Create the Nomad Server services for Consul
	if *a.config.Consul.AutoAdvertise {
		httpServ := &structs.Service{
			Name:      a.config.Consul.ServerServiceName,
			PortLabel: a.config.AdvertiseAddrs.HTTP,
			Tags:      []string{consul.ServiceTagHTTP},
		}
		const isServer = true
		if check := a.agentHTTPCheck(isServer); check != nil {
			httpServ.Checks = []*structs.ServiceCheck{check}
		}
		rpcServ := &structs.Service{
			Name:      a.config.Consul.ServerServiceName,
			PortLabel: a.config.AdvertiseAddrs.RPC,
			Tags:      []string{consul.ServiceTagRPC},
			Checks: []*structs.ServiceCheck{
				&structs.ServiceCheck{
					Name:      "Nomad Server RPC Check",
					Type:      "tcp",
					Interval:  serverRpcCheckInterval,
					Timeout:   serverRpcCheckTimeout,
					PortLabel: rpcCheckAddr,
				},
			},
		}
		serfServ := &structs.Service{
			Name:      a.config.Consul.ServerServiceName,
			PortLabel: a.config.AdvertiseAddrs.Serf,
			Tags:      []string{consul.ServiceTagSerf},
			Checks: []*structs.ServiceCheck{
				&structs.ServiceCheck{
					Name:      "Nomad Server Serf Check",
					Type:      "tcp",
					Interval:  serverSerfCheckInterval,
					Timeout:   serverSerfCheckTimeout,
					PortLabel: serfCheckAddr,
				},
			},
		}

		// Add the http port check if TLS isn't enabled
		consulServices := []*structs.Service{
			rpcServ,
			serfServ,
			httpServ,
		}
		if err := a.consulService.RegisterAgent(consulRoleServer, consulServices); err != nil {
			return err
		}
	}

	return nil
}

// setupKeyrings is used to initialize and load keyrings during agent startup
func (a *Agent) setupKeyrings(config *nomad.Config) error {
	file := filepath.Join(a.config.DataDir, serfKeyring)

	if a.config.Server.EncryptKey == "" {
		goto LOAD
	}
	if _, err := os.Stat(file); err != nil {
		if err := initKeyring(file, a.config.Server.EncryptKey); err != nil {
			return err
		}
	}

LOAD:
	if _, err := os.Stat(file); err == nil {
		config.SerfConfig.KeyringFile = file
	}
	if err := loadKeyringFile(config.SerfConfig); err != nil {
		return err
	}
	// Success!
	return nil
}

// setupClient is used to setup the client if enabled
func (a *Agent) setupClient() error {
	if !a.config.Client.Enabled {
		return nil
	}

	// Setup the configuration
	conf, err := a.clientConfig()
	if err != nil {
		return fmt.Errorf("client setup failed: %v", err)
	}

	// Reserve some ports for the plugins if we are on Windows
	if runtime.GOOS == "windows" {
		if err := a.reservePortsForClient(conf); err != nil {
			return err
		}
	}

	// Create the client
	client, err := client.NewClient(conf, a.consulCatalog, a.consulService, a.logger)
	if err != nil {
		return fmt.Errorf("client setup failed: %v", err)
	}
	a.client = client

	// Create the Nomad Client  services for Consul
	if *a.config.Consul.AutoAdvertise {
		httpServ := &structs.Service{
			Name:      a.config.Consul.ClientServiceName,
			PortLabel: a.config.AdvertiseAddrs.HTTP,
			Tags:      []string{consul.ServiceTagHTTP},
		}
		const isServer = false
		if check := a.agentHTTPCheck(isServer); check != nil {
			httpServ.Checks = []*structs.ServiceCheck{check}
		}
		if err := a.consulService.RegisterAgent(consulRoleClient, []*structs.Service{httpServ}); err != nil {
			return err
		}
	}

	return nil
}

// agentHTTPCheck returns a health check for the agent's HTTP API if possible.
// If no HTTP health check can be supported nil is returned.
func (a *Agent) agentHTTPCheck(server bool) *structs.ServiceCheck {
	// Resolve the http check address
	httpCheckAddr := a.config.normalizedAddrs.HTTP
	if *a.config.Consul.ChecksUseAdvertise {
		httpCheckAddr = a.config.AdvertiseAddrs.HTTP
	}
	check := structs.ServiceCheck{
		Name:      "Nomad Client HTTP Check",
		Type:      "http",
		Path:      "/v1/agent/servers",
		Protocol:  "http",
		Interval:  clientHttpCheckInterval,
		Timeout:   clientHttpCheckTimeout,
		PortLabel: httpCheckAddr,
	}
	// Switch to endpoint that doesn't require a leader for servers
	if server {
		check.Name = "Nomad Server HTTP Check"
		check.Path = "/v1/status/peers"
	}
	if !a.config.TLSConfig.EnableHTTP {
		// No HTTPS, return a plain http check
		return &check
	}
	if !a.consulSupportsTLSSkipVerify {
		a.logger.Printf("[WARN] agent: not registering Nomad HTTPS Health Check because it requires Consul>=0.7.2")
		return nil
	}
	if a.config.TLSConfig.VerifyHTTPSClient {
		a.logger.Printf("[WARN] agent: not registering Nomad HTTPS Health Check because verify_https_client enabled")
		return nil
	}

	// HTTPS enabled; skip verification
	check.Protocol = "https"
	check.TLSSkipVerify = true
	return &check
}

// reservePortsForClient reserves a range of ports for the client to use when
// it creates various plugins for log collection, executors, drivers, etc
func (a *Agent) reservePortsForClient(conf *clientconfig.Config) error {
	// finding the device name for loopback
	deviceName, addr, mask, err := a.findLoopbackDevice()
	if err != nil {
		return fmt.Errorf("error finding the device name for loopback: %v", err)
	}

	// seeing if the user has already reserved some resources on this device
	var nr *structs.NetworkResource
	if conf.Node.Reserved == nil {
		conf.Node.Reserved = &structs.Resources{}
	}
	for _, n := range conf.Node.Reserved.Networks {
		if n.Device == deviceName {
			nr = n
		}
	}
	// If the user hasn't already created the device, we create it
	if nr == nil {
		nr = &structs.NetworkResource{
			Device:        deviceName,
			IP:            addr,
			CIDR:          mask,
			ReservedPorts: make([]structs.Port, 0),
		}
	}
	// appending the port ranges we want to use for the client to the list of
	// reserved ports for this device
	for i := conf.ClientMinPort; i <= conf.ClientMaxPort; i++ {
		nr.ReservedPorts = append(nr.ReservedPorts, structs.Port{Label: fmt.Sprintf("plugin-%d", i), Value: int(i)})
	}
	conf.Node.Reserved.Networks = append(conf.Node.Reserved.Networks, nr)
	return nil
}

// findLoopbackDevice iterates through all the interfaces on a machine and
// returns the ip addr, mask of the loopback device
func (a *Agent) findLoopbackDevice() (string, string, string, error) {
	var ifcs []net.Interface
	var err error
	ifcs, err = net.Interfaces()
	if err != nil {
		return "", "", "", err
	}
	for _, ifc := range ifcs {
		addrs, err := ifc.Addrs()
		if err != nil {
			return "", "", "", err
		}
		for _, addr := range addrs {
			var ip net.IP
			switch v := addr.(type) {
			case *net.IPNet:
				ip = v.IP
			case *net.IPAddr:
				ip = v.IP
			}
			if ip.IsLoopback() {
				if ip.To4() == nil {
					continue
				}
				return ifc.Name, ip.String(), addr.String(), nil
			}
		}
	}

	return "", "", "", fmt.Errorf("no loopback devices with IPV4 addr found")
}

// Leave is used gracefully exit. Clients will inform servers
// of their departure so that allocations can be rescheduled.
func (a *Agent) Leave() error {
	if a.client != nil {
		if err := a.client.Leave(); err != nil {
			a.logger.Printf("[ERR] agent: client leave failed: %v", err)
		}
	}
	if a.server != nil {
		if err := a.server.Leave(); err != nil {
			a.logger.Printf("[ERR] agent: server leave failed: %v", err)
		}
	}
	return nil
}

// Shutdown is used to terminate the agent.
func (a *Agent) Shutdown() error {
	a.shutdownLock.Lock()
	defer a.shutdownLock.Unlock()

	if a.shutdown {
		return nil
	}

	a.logger.Println("[INFO] agent: requesting shutdown")
	if a.client != nil {
		if err := a.client.Shutdown(); err != nil {
			a.logger.Printf("[ERR] agent: client shutdown failed: %v", err)
		}
	}
	if a.server != nil {
		if err := a.server.Shutdown(); err != nil {
			a.logger.Printf("[ERR] agent: server shutdown failed: %v", err)
		}
	}

	if err := a.consulService.Shutdown(); err != nil {
		a.logger.Printf("[ERR] agent: shutting down Consul client failed: %v", err)
	}

	a.logger.Println("[INFO] agent: shutdown complete")
	a.shutdown = true
	close(a.shutdownCh)
	return nil
}

// RPC is used to make an RPC call to the Nomad servers
func (a *Agent) RPC(method string, args interface{}, reply interface{}) error {
	if a.server != nil {
		return a.server.RPC(method, args, reply)
	}
	return a.client.RPC(method, args, reply)
}

// Client returns the configured client or nil
func (a *Agent) Client() *client.Client {
	return a.client
}

// Server returns the configured server or nil
func (a *Agent) Server() *nomad.Server {
	return a.server
}

// Stats is used to return statistics for debugging and insight
// for various sub-systems
func (a *Agent) Stats() map[string]map[string]string {
	stats := make(map[string]map[string]string)
	if a.server != nil {
		subStat := a.server.Stats()
		for k, v := range subStat {
			stats[k] = v
		}
	}
	if a.client != nil {
		subStat := a.client.Stats()
		for k, v := range subStat {
			stats[k] = v
		}
	}
	return stats
}

// setupConsul creates the Consul client and starts its main Run loop.
func (a *Agent) setupConsul(consulConfig *config.ConsulConfig) error {
	apiConf, err := consulConfig.ApiConfig()
	if err != nil {
		return err
	}
	client, err := api.NewClient(apiConf)
	if err != nil {
		return err
	}

	// Determine version for TLSSkipVerify
	if self, err := client.Agent().Self(); err == nil {
		a.consulSupportsTLSSkipVerify = consulSupportsTLSSkipVerify(self)
	}

	// Create Consul Catalog client for service discovery.
	a.consulCatalog = client.Catalog()

	// Create Consul Service client for service advertisement and checks.
	a.consulService = consul.NewServiceClient(client.Agent(), a.consulSupportsTLSSkipVerify, a.logger)

	// Run the Consul service client's sync'ing main loop
	go a.consulService.Run()
	return nil
}

var consulTLSSkipVerifyMinVersion = version.Must(version.NewVersion("0.7.2"))

// consulSupportsTLSSkipVerify returns true if Consul supports TLSSkipVerify.
func consulSupportsTLSSkipVerify(self map[string]map[string]interface{}) bool {
	member, ok := self["Member"]
	if !ok {
		return false
	}
	tagsI, ok := member["Tags"]
	if !ok {
		return false
	}
	tags, ok := tagsI.(map[string]interface{})
	if !ok {
		return false
	}
	buildI, ok := tags["build"]
	if !ok {
		return false
	}
	build, ok := buildI.(string)
	if !ok {
		return false
	}
	parts := strings.SplitN(build, ":", 2)
	if len(parts) != 2 {
		return false
	}
	v, err := version.NewVersion(parts[0])
	if err != nil {
		return false
	}
	if v.LessThan(consulTLSSkipVerifyMinVersion) {
		return false
	}
	return true
}<|MERGE_RESOLUTION|>--- conflicted
+++ resolved
@@ -149,12 +149,9 @@
 	if agentConfig.ACL.ReplicationToken != "" {
 		conf.ReplicationToken = agentConfig.ACL.ReplicationToken
 	}
-<<<<<<< HEAD
 	if agentConfig.Sentinel != nil {
 		conf.SentinelConfig = agentConfig.Sentinel
 	}
-=======
->>>>>>> 1dc79e07
 
 	// Set up the bind addresses
 	rpcAddr, err := net.ResolveTCPAddr("tcp", agentConfig.normalizedAddrs.RPC)
